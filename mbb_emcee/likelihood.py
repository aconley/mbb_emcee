import numpy as np
import math
from modified_blackbody import modified_blackbody
import astropy.cosmology

__all__ = ["likelihood"]

"""Class holding data, defining likelihood"""
class likelihood(object) :

    """ Parameter order dictionary.  Lowercased."""
    _param_order = {'t': 0, 't/(1+z)': 0, 'beta': 1, 'lambda0': 2,
                    'lambda0*(1+z)': 2, 'lambda_0': 2, 'lambda_0*(1+z)': 2,
                    'alpha': 3, 'fnorm': 4}

    def __init__(self, photfile=None, covfile=None, covextn=0, 
                 wavenorm=500.0, noalpha=False, opthin=False) :
        """ Object for computing likelihood of a given set of parameters.

        Parameters
        ----------
        photfile : string
           Text file containing photometry
        
        covfile : string
           FITS file containing covariance matrix. None for no file

        covextn : integer
           Extension of covaraince file

        wavenorm : float
           Wavelength of normalization in microns

        noalpha : bool
           Ignore alpha in fit

        opthin : bool
           Assume optically thin
        """

        self._wavenorm = float(wavenorm)
        self._noalpha = bool(noalpha)
        self._opthin = bool(opthin)

        # Set up information about fixed params, param limits, and
        # priors.
        # Params are in the order T, beta, lambda0, alpha, fnorm
        self._fixed = [False, False, False, False, False]
        # All parameters have lower limits
        # Make these small but slightly larger than 0, except
        # for T, which shouldn't get too small or odd things happen
        # Keep in mind the minimum Temperature should be Tcmb*(1+z)
        # so as long as we stay above that
        self._lowlim = np.array([1, 0.1, 1, 0.1, 1e-3])

        # Setup upper limits; note that alpha and beta have
        # upper limits by default
        self._has_uplim = [False, True, False, True, False]
        inf = float("inf")
        self._uplim = np.array([inf, 20.0, inf, 20.0, inf])

        # Setup Gaussian prior
        self._any_gprior = False
        self._has_gprior = [False, False, False, False, False]
        self._gprior_mean = np.zeros(5)
        self._gprior_ivar = np.ones(5)

        # Data
        if not photfile is None:
            self.read_phot(photfile)
            if not covfile is None :
                if not isinstance(covfile, basestring):
                    raise TypeError("covfile must be string-like")
                self.read_cov(covfile, extn=covextn)
        else:
            if not covfile is None:
                raise Exception("Can't pass in covfile if no photfile")
            self._data_read = False
            self._has_covmatrix = False

        # Reset normalization flux lower limit based on data
        self._lowlim[4] = 1e-3 * self._flux.min()

        self._badval = float("-inf")

    def set_phot(self, wave, flux, flux_unc):
<<<<<<< HEAD
        """ Sets photometry.

        Parameters
        ----------
        wave : ndarray
          Wavelengths, in microns, of the data

        flux : ndarray
          Flux desnity of data, in mJy

        flux_unc : ndarray
          Flux density uncertainties, in mJy
=======
        """ Sets photometry

        Parameters
        ----------

        wave : array like
          Array of wavelengths, in microns

        flux : array like
          Array of flux densities, in mJy

        flux_unc : array like
          Array of flux density uncertainties, in mJy
>>>>>>> 60b50ae5
        """

        self._wave = np.asarray(wave)
        self._ndata = len(self._wave) 
        if self._ndata == 0:
            raise ValueError("No elements in wavelength vector")

        self._flux = np.asarray(flux)
        self._flux_unc = np.asarray(flux_unc)
        if len(self._wave) != len(self._flux):
            raise ValueError("wave not same length as flux")
        if len(self._wave) != len(self._flux_unc):
            raise ValueError("wave not same length as flux_unc")
        self._ivar = 1.0 / self._flux_unc**2

        # Set upper limit on lambda0 -- if its 5x above
        #  our longest wavelength point, we can't say anything
        #  about it.
        if not self._has_uplim[2]:
            self._has_uplim[2] = True
            self._uplim[2] = 5.0 * self._wave.max()

        self._data_read = True

    def read_phot(self, filename) :
<<<<<<< HEAD
        """Reads in the photometry file.

        Parameters
        ----------
        filename : string
          File to read in

        Notes
        -----
        The input file should consist of lines of the form
          wavelength flux_density uncertainty
        The wavelength should be in microns, the flux density in mJy
        and the uncertainties in mJy.
        """
=======
        """Reads in the photometry file

        Parameters
        ----------

        filename : string
          Name of file to read input from.  This file should have
          three columns: the wavelength [microns], the flux density
          [mJy], and the uncertainty in the flux density [mJy].
        """

>>>>>>> 60b50ae5
        import asciitable
        if not isinstance(filename, basestring):
            raise TypeError("filename must be string-like")
        data = asciitable.read(filename,comment='^#')
        if len(data) == 0 :
            errstr = "No data read from %s" % filename
            raise IOError(errstr)
        self.set_phot([dat[0] for dat in data],[dat[1] for dat in data],
                      [dat[2] for dat in data])

    @property
    def data_read(self):
<<<<<<< HEAD
        """ Has the data been read in?"""
=======
        """ Has the data been set?"""
>>>>>>> 60b50ae5
        return self._data_read

    @property
    def ndata(self):
<<<<<<< HEAD
        """ Get number of data points"""
=======
        """ The number of data points"""
>>>>>>> 60b50ae5
        if self._data_read:
            return self._ndata
        else:
            return 0

    @property 
    def data_wave(self):
<<<<<<< HEAD
        """ Get wavelengths of data points, in microns"""
=======
        """ The data wavelengths, in microns"""
>>>>>>> 60b50ae5
        if self._data_read:
            return self._wave
        else:
            return None

    @property 
    def data_flux(self):
<<<<<<< HEAD
        """ Get flux densities of data, in mJy"""
=======
        """ The flux densities, in mJy"""
>>>>>>> 60b50ae5
        if self._data_read:
            return self._flux
        else:
            return None

    @property 
    def data_flux_unc(self):
<<<<<<< HEAD
        """ Get flux density uncertainties of data, in mJy.

        Notes
        -----
        If a covariance matrix is available, these values are
        not used by the fits.
        """

=======
        """ The uncertainties in the flux densities, in mJy."""
>>>>>>> 60b50ae5
        if self._data_read:
            if self._has_covmatrix:
                return numpy.sqrt(numpy.diag(self._covmatrix))
            else:
                return self._flux_unc
        else:
            return None

    def set_cov(self, covmatrix):
<<<<<<< HEAD
        """ Sets covariance matrix.

        Parameters
        ----------
        covmatrix : ndarray
          Covariance matrix.
=======
        """ Sets covariance matrix

        Parameters
        ----------

        covmatrix : array like
          Covariance matrix
>>>>>>> 60b50ae5
        """

        if not self._data_read:
            raise Exception("Can't set covariance matrix without photometry")

        if len(covmatrix.shape) != 2:
            raise ValueError("Covariance matrix is not 2 dimensional")

        if covmatrix.shape[0] != covmatrix.shape[1]:
            raise ValueError("Covariance matrix from is not square")
        
        if covmatrix.shape[0] != len(self._flux):
            errstr = "Covariance matrix doesn't have same number of "+\
                "datapoints as photometry"
            raise ValueError(errstr)

        self._covmatrix = covmatrix
        self._invcovmatrix = np.linalg.inv(self._covmatrix)
        self._has_covmatrix = True


    def read_cov(self, filename, extn=0) :
<<<<<<< HEAD
        """Reads in the covariance matrix from the specified FITS file.

        Parameters
        ----------
        filename : string
          Name of FITS file

        extn : int
          Which extention of the FITS file to read from.
        """

        import astropy.io.fits
=======
        """Reads in the covariance matrix from a FITS file.
        
        Parameters
        ----------
        filename : string
          File to read covariance matrix from
        
        extn : int
          Extension to look for covariance matrix in
        """
        import pyfits
>>>>>>> 60b50ae5

        if not self._data_read:
            raise Exception("Can't read in covaraince matrix without phot")

        hdu = astropy.io.fits.open(filename)
        self.set_cov(hdu[extn].data)

    @property
    def has_data_covmatrix(self):
        """ Does this object have a flux density covariance matrix?"""
        return self._has_covmatrix

    @property
    def data_covmatrix(self):
<<<<<<< HEAD
        """ Get the flux density covariance matrix, in mJy"""
=======
        """ Get covariance matrix"""
>>>>>>> 60b50ae5
        if self._has_covmatrix:
            return self._covmatrix
        else:
            return None

    @property
    def data_invcovmatrix(self):
        """ Get inverse covariance matrix"""
        if self._has_covmatrix:
            return self._invcovmatrix
        else:
            return None

    def get_paramindex(self, paramname):
        """ Convert the name of a parameter into its index.

        Parameters
        ----------
        paramname : string
          Name of parameter (e.g., 'beta')
        
        Returns
        -------
        index : int
          Parameter index
        """
        return self._param_order[paramname]

    def fix_param(self, param):
        """Fixes the specified parameter.

        Parameters
        ----------

        param : int or string
          Parameter specification.  Either an index into
          the parameter list, or a string name for the 
          parameter.
        """
        if isinstance(param, str):
            paramidx = self._param_order[param.lower()]
        else:
            paramidx = int(param)
            
        self._fixed[paramidx] = True

    def unfix_param(self, param):
        """Un-fixes the specified parameter.
        
        Parameters
        ----------

        param : int or string
          Parameter specification. Either an index into
          the parameter list, or a string name for the 
          parameter.
        """

        if isinstance(param, str):
            paramidx = self._param_order[param.lower()]
        else:
            paramidx = int(param)
            
        self._fixed[paramidx] = False

    def set_lowlim(self, param, val) :
        """Sets the specified parameter lower limit to value.

        Parameters
        ----------

        param : int or string
          Parameter specification. Either an index into
          the parameter list, or a string name for the 
          parameter.
        """

        if isinstance(param, str):
            self._lowlim[self._param_order[param.lower()]] = val
        else:
            self._lowlim[param] = val

    def get_lowlim(self, param):
        """Gets the specified parameter lower limit

        Parameters
        ----------

        param : int or string
          Parameter specification. Either an index into
          the parameter list, or a string name for the 
          parameter.
        """

        if isinstance(param, str):
            paramidx = self._param_order[param.lower()]
        else:
            paramidx = int(param)
            
        return self._lowlim[paramidx]

    def get_lowlims(self):
<<<<<<< HEAD
        """ Get the list of lower parameter limits.

        Notes
        -----
        The order is T/(1+z), beta, lambda0 (1+z), alpha, fnorm.
        """
=======
        """ Return the list of lower limits."""
>>>>>>> 60b50ae5
        return self._lowlim

    def set_uplim(self, param, val) :
        """Sets the specified parameter upper limit to value.

        Parameters
        ----------

        param : int or string
<<<<<<< HEAD
          Parameter specification

        val : float
          Value to set.
=======
          Parameter specification. Either an index into
          the parameter list, or a string name for the 
          parameter.
>>>>>>> 60b50ae5
        """

        if isinstance(param, str):
            paramidx = self._param_order[param.lower()]
        else:
            paramidx = int(param)

        self._has_uplim[paramidx] = True
        self._uplim[paramidx] = val

    def set_gaussian_prior(self, param, mean, sigma):
        """Sets up a Gaussian prior on the specified parameter.

        Parameters
        ----------

        param : int or string
<<<<<<< HEAD
          Parameter specification

        mean : float
          Mean of prior

        sigma : float
          Standard deviation of the prior
=======
          Parameter specification.  Either an index into
          the parameter list, or a string name for the 
          parameter.

        mean : float
          Mean of Gaussian prior

        sigma : float
          Sigma of Gaussian prior
>>>>>>> 60b50ae5
        """

        if isinstance(param, str):
            paramidx = self._param_order[param.lower()]
        else:
            paramidx = int(param)

        self._any_gprior = True
        self._has_gprior[paramidx] = True
        self._gprior_mean[paramidx] = float(mean)
        self._gprior_ivar[paramidx] = 1.0 / (float(sigma)**2)


    def _check_lowlim(self,pars) :
        """Checks to see if a given parameter set passes the lower limits.

        Parameters
        ----------
<<<<<<< HEAD
        pars : ndarray
          Set of parameters in order T/(1+z), beta, lambda0 (1+z), alpha, 
          fnorm.
        
        Returns
        -------
        lowlim_pass : bool
         True if this set of parameters passes, False if it doesn't.

        Notes
        -----
         Unlike the upper limits, in the most common case the
         SED simply can't be compuated below the lower limits,
         so we can't just apply a smooth likelihood penalty.
=======
        
        pars : array like
          5 element list of parameters (T, beta, lambda0, alpha, fnorm).

        Returns
        -------
        pass_check : bool
          True if it passes, False if it doesn't.

        Notes
        -----
        Unlike the upper limits, in the most common case the
        SED simply can't be compuated below the lower limits,
        so we can't just apply a likelihood penalty.
>>>>>>> 60b50ae5
        """

        if len(pars) != 5:
            raise ValueError("pars is not of expected length 5")

        for idx, val in enumerate(pars):
            if not self._fixed[idx]:
                if val < self._lowlim[idx]:
                    return False

        return True

    def _uplim_prior(self,pars):
        """ Gets log likelihood of upper limit priors

        Parameters
        ----------
        
        pars : array like
          5 element list of parameters (T, beta, lambda0, alpha, fnorm).

<<<<<<< HEAD
        Parameters
        ----------
        pars : ndarray
          Set of parameters in order T/(1+z), beta, lambda0 (1+z), alpha, 
          fnorm.
        
        Returns
        -------
        like_penalty : float
         Penalty to apply to log likelihood based on these parameters.
         This should be added to the log likelihood (that is, it is
         negative).

=======
>>>>>>> 60b50ae5
        Notes
        -----
        For values above the upper limit, applies a Gaussian
        penalty centered at the limit with sigma = limit/100.0.
        A soft upper limit seems to work better than a hard one."""

        if len(pars) != 5:
            raise ValueError("pars is not of expected length 5")

        logpenalty = 0.0
        for idx, val in enumerate(pars):
            if not self._fixed[idx] and self._has_uplim[idx]:
                lim = self._uplim[idx]
                if val > lim:
                    limvar = (1e-2*lim)**2
                    logpenalty -= 0.5*(val - lim)**2 / limvar

        return logpenalty

    def _set_sed(self, pars):
        """Set up the SED for the provided parameters

        Parameters
        ----------
<<<<<<< HEAD
        pars : ndarray
          Set of parameters in order T/(1+z), beta, lambda0 (1+z), alpha, 
          fnorm.
=======
        
        pars : array like
          5 element list of parameters (T, beta, lambda0, alpha, fnorm).
>>>>>>> 60b50ae5
        """

        if len(pars) != 5:
            raise ValueError("pars is not of expected length 5")
        self._sed = modified_blackbody(pars[0], pars[1], pars[2], pars[3], 
                                       pars[4], wavenorm=self._wavenorm, 
                                       noalpha=self._noalpha,
                                       opthin=self._opthin)
        

    def get_sed(self, pars, wave) :
<<<<<<< HEAD
        """Returns the model SED at the specified wavelengths.

        Parameters
        ----------
        pars : ndarray
          Set of parameters in order T/(1+z), beta, lambda0 (1+z), alpha, 
          fnorm.

        wave : float or ndarray
          Wavelength that SED is desired at, in microns.

        Returns
        -------
        sed : float or ndarray
          Desired SED in mJy.
=======
        """Get the model SED at the specified wavelengths for a set of params.

        Parameters
        ----------
        pars : array like
          5 element list of parameters (T, beta, lambda0, alpha, fnorm).

        wave : array like
          Wavelengths, in microns

        Returns
        -------
        sed : ndarray
          SED of the parameters in mJy at the specified wavelengths.
>>>>>>> 60b50ae5
        """

        self._set_sed(pars)
        return self._sed(wave)

    def __call__(self, pars) :
        """Gets log likelihood of the parameters.

        Parameters
        ----------
        pars : array like
          5 element list of parameters (T, beta, lambda0, alpha, fnorm).

<<<<<<< HEAD
        Parameters
        ----------
        pars : ndarray
          Set of parameters in order T/(1+z), beta, lambda0 (1+z), alpha, 
          fnorm.

        Returns
        -------
        loglike : float
          Log likelihood of parameter set.
=======
        Returns
        -------
        log_likelihood : float
          log P(pars | data), including priors and limits.
>>>>>>> 60b50ae5
        """
        
        # First check limits
        # Return large negative number if bad
        if not self._check_lowlim(pars): return self._badval

        # Compute SED
        self._set_sed(pars)

        # Assume Gaussian uncertanties, ignore constant prefactor
        diff = self._flux - self._sed(self._wave)
        if self._has_covmatrix:
            lnlike = -0.5*np.dot(diff,np.dot(self._invcovmatrix,diff))
        else:
            lnlike = -0.5*np.sum(diff**2*self._ivar)

        # Add in upper limit priors
        lnlike += self._uplim_prior(pars)

        # Add Gaussian priors
        if self._any_gprior:
            for idx, val in enumerate(pars):
                if self._has_gprior[idx]:
                    delta = val - self._gprior_mean[idx]
                    lnlike -= 0.5 * self._gprior_ivar[idx] * delta**2

        return lnlike
<|MERGE_RESOLUTION|>--- conflicted
+++ resolved
@@ -84,20 +84,6 @@
         self._badval = float("-inf")
 
     def set_phot(self, wave, flux, flux_unc):
-<<<<<<< HEAD
-        """ Sets photometry.
-
-        Parameters
-        ----------
-        wave : ndarray
-          Wavelengths, in microns, of the data
-
-        flux : ndarray
-          Flux desnity of data, in mJy
-
-        flux_unc : ndarray
-          Flux density uncertainties, in mJy
-=======
         """ Sets photometry
 
         Parameters
@@ -111,7 +97,6 @@
 
         flux_unc : array like
           Array of flux density uncertainties, in mJy
->>>>>>> 60b50ae5
         """
 
         self._wave = np.asarray(wave)
@@ -137,22 +122,6 @@
         self._data_read = True
 
     def read_phot(self, filename) :
-<<<<<<< HEAD
-        """Reads in the photometry file.
-
-        Parameters
-        ----------
-        filename : string
-          File to read in
-
-        Notes
-        -----
-        The input file should consist of lines of the form
-          wavelength flux_density uncertainty
-        The wavelength should be in microns, the flux density in mJy
-        and the uncertainties in mJy.
-        """
-=======
         """Reads in the photometry file
 
         Parameters
@@ -164,7 +133,6 @@
           [mJy], and the uncertainty in the flux density [mJy].
         """
 
->>>>>>> 60b50ae5
         import asciitable
         if not isinstance(filename, basestring):
             raise TypeError("filename must be string-like")
@@ -177,20 +145,12 @@
 
     @property
     def data_read(self):
-<<<<<<< HEAD
-        """ Has the data been read in?"""
-=======
         """ Has the data been set?"""
->>>>>>> 60b50ae5
         return self._data_read
 
     @property
     def ndata(self):
-<<<<<<< HEAD
-        """ Get number of data points"""
-=======
         """ The number of data points"""
->>>>>>> 60b50ae5
         if self._data_read:
             return self._ndata
         else:
@@ -198,11 +158,7 @@
 
     @property 
     def data_wave(self):
-<<<<<<< HEAD
-        """ Get wavelengths of data points, in microns"""
-=======
         """ The data wavelengths, in microns"""
->>>>>>> 60b50ae5
         if self._data_read:
             return self._wave
         else:
@@ -210,11 +166,7 @@
 
     @property 
     def data_flux(self):
-<<<<<<< HEAD
-        """ Get flux densities of data, in mJy"""
-=======
         """ The flux densities, in mJy"""
->>>>>>> 60b50ae5
         if self._data_read:
             return self._flux
         else:
@@ -222,8 +174,7 @@
 
     @property 
     def data_flux_unc(self):
-<<<<<<< HEAD
-        """ Get flux density uncertainties of data, in mJy.
+        """ The uncertainties in the flux densities, in mJy.
 
         Notes
         -----
@@ -231,9 +182,6 @@
         not used by the fits.
         """
 
-=======
-        """ The uncertainties in the flux densities, in mJy."""
->>>>>>> 60b50ae5
         if self._data_read:
             if self._has_covmatrix:
                 return numpy.sqrt(numpy.diag(self._covmatrix))
@@ -243,14 +191,6 @@
             return None
 
     def set_cov(self, covmatrix):
-<<<<<<< HEAD
-        """ Sets covariance matrix.
-
-        Parameters
-        ----------
-        covmatrix : ndarray
-          Covariance matrix.
-=======
         """ Sets covariance matrix
 
         Parameters
@@ -258,7 +198,6 @@
 
         covmatrix : array like
           Covariance matrix
->>>>>>> 60b50ae5
         """
 
         if not self._data_read:
@@ -281,20 +220,6 @@
 
 
     def read_cov(self, filename, extn=0) :
-<<<<<<< HEAD
-        """Reads in the covariance matrix from the specified FITS file.
-
-        Parameters
-        ----------
-        filename : string
-          Name of FITS file
-
-        extn : int
-          Which extention of the FITS file to read from.
-        """
-
-        import astropy.io.fits
-=======
         """Reads in the covariance matrix from a FITS file.
         
         Parameters
@@ -305,12 +230,11 @@
         extn : int
           Extension to look for covariance matrix in
         """
-        import pyfits
->>>>>>> 60b50ae5
+        
+        import astropy.io.fits
 
         if not self._data_read:
             raise Exception("Can't read in covaraince matrix without phot")
-
         hdu = astropy.io.fits.open(filename)
         self.set_cov(hdu[extn].data)
 
@@ -321,11 +245,7 @@
 
     @property
     def data_covmatrix(self):
-<<<<<<< HEAD
-        """ Get the flux density covariance matrix, in mJy"""
-=======
-        """ Get covariance matrix"""
->>>>>>> 60b50ae5
+        """ The covariance matrix of the flux densities, in mJy^2"""
         if self._has_covmatrix:
             return self._covmatrix
         else:
@@ -352,6 +272,7 @@
         index : int
           Parameter index
         """
+        
         return self._param_order[paramname]
 
     def fix_param(self, param):
@@ -365,6 +286,7 @@
           the parameter list, or a string name for the 
           parameter.
         """
+
         if isinstance(param, str):
             paramidx = self._param_order[param.lower()]
         else:
@@ -428,16 +350,13 @@
         return self._lowlim[paramidx]
 
     def get_lowlims(self):
-<<<<<<< HEAD
         """ Get the list of lower parameter limits.
 
-        Notes
-        -----
-        The order is T/(1+z), beta, lambda0 (1+z), alpha, fnorm.
-        """
-=======
-        """ Return the list of lower limits."""
->>>>>>> 60b50ae5
+        Returns
+        -------
+        lowlims : ndarray
+          The order is T/(1+z), beta, lambda0 (1+z), alpha, fnorm.
+        """
         return self._lowlim
 
     def set_uplim(self, param, val) :
@@ -447,16 +366,12 @@
         ----------
 
         param : int or string
-<<<<<<< HEAD
-          Parameter specification
-
-        val : float
-          Value to set.
-=======
           Parameter specification. Either an index into
           the parameter list, or a string name for the 
           parameter.
->>>>>>> 60b50ae5
+        
+        val : float
+          The upper limit to set.
         """
 
         if isinstance(param, str):
@@ -474,15 +389,6 @@
         ----------
 
         param : int or string
-<<<<<<< HEAD
-          Parameter specification
-
-        mean : float
-          Mean of prior
-
-        sigma : float
-          Standard deviation of the prior
-=======
           Parameter specification.  Either an index into
           the parameter list, or a string name for the 
           parameter.
@@ -492,7 +398,6 @@
 
         sigma : float
           Sigma of Gaussian prior
->>>>>>> 60b50ae5
         """
 
         if isinstance(param, str):
@@ -511,23 +416,6 @@
 
         Parameters
         ----------
-<<<<<<< HEAD
-        pars : ndarray
-          Set of parameters in order T/(1+z), beta, lambda0 (1+z), alpha, 
-          fnorm.
-        
-        Returns
-        -------
-        lowlim_pass : bool
-         True if this set of parameters passes, False if it doesn't.
-
-        Notes
-        -----
-         Unlike the upper limits, in the most common case the
-         SED simply can't be compuated below the lower limits,
-         so we can't just apply a smooth likelihood penalty.
-=======
-        
         pars : array like
           5 element list of parameters (T, beta, lambda0, alpha, fnorm).
 
@@ -541,7 +429,6 @@
         Unlike the upper limits, in the most common case the
         SED simply can't be compuated below the lower limits,
         so we can't just apply a likelihood penalty.
->>>>>>> 60b50ae5
         """
 
         if len(pars) != 5:
@@ -559,17 +446,9 @@
 
         Parameters
         ----------
-        
         pars : array like
           5 element list of parameters (T, beta, lambda0, alpha, fnorm).
 
-<<<<<<< HEAD
-        Parameters
-        ----------
-        pars : ndarray
-          Set of parameters in order T/(1+z), beta, lambda0 (1+z), alpha, 
-          fnorm.
-        
         Returns
         -------
         like_penalty : float
@@ -577,13 +456,12 @@
          This should be added to the log likelihood (that is, it is
          negative).
 
-=======
->>>>>>> 60b50ae5
         Notes
         -----
         For values above the upper limit, applies a Gaussian
         penalty centered at the limit with sigma = limit/100.0.
-        A soft upper limit seems to work better than a hard one."""
+        A soft upper limit seems to work better than a hard one.
+        """
 
         if len(pars) != 5:
             raise ValueError("pars is not of expected length 5")
@@ -603,15 +481,8 @@
 
         Parameters
         ----------
-<<<<<<< HEAD
-        pars : ndarray
-          Set of parameters in order T/(1+z), beta, lambda0 (1+z), alpha, 
-          fnorm.
-=======
-        
         pars : array like
           5 element list of parameters (T, beta, lambda0, alpha, fnorm).
->>>>>>> 60b50ae5
         """
 
         if len(pars) != 5:
@@ -623,23 +494,6 @@
         
 
     def get_sed(self, pars, wave) :
-<<<<<<< HEAD
-        """Returns the model SED at the specified wavelengths.
-
-        Parameters
-        ----------
-        pars : ndarray
-          Set of parameters in order T/(1+z), beta, lambda0 (1+z), alpha, 
-          fnorm.
-
-        wave : float or ndarray
-          Wavelength that SED is desired at, in microns.
-
-        Returns
-        -------
-        sed : float or ndarray
-          Desired SED in mJy.
-=======
         """Get the model SED at the specified wavelengths for a set of params.
 
         Parameters
@@ -654,7 +508,6 @@
         -------
         sed : ndarray
           SED of the parameters in mJy at the specified wavelengths.
->>>>>>> 60b50ae5
         """
 
         self._set_sed(pars)
@@ -668,23 +521,10 @@
         pars : array like
           5 element list of parameters (T, beta, lambda0, alpha, fnorm).
 
-<<<<<<< HEAD
-        Parameters
-        ----------
-        pars : ndarray
-          Set of parameters in order T/(1+z), beta, lambda0 (1+z), alpha, 
-          fnorm.
-
-        Returns
-        -------
-        loglike : float
-          Log likelihood of parameter set.
-=======
         Returns
         -------
         log_likelihood : float
           log P(pars | data), including priors and limits.
->>>>>>> 60b50ae5
         """
         
         # First check limits
