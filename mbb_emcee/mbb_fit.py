import numpy
import emcee
import math
import multiprocessing
from modified_blackbody import modified_blackbody
from likelihood import likelihood
import copy

__all__ = ["mbb_fit", "mbb_fit_results"]

# This class holds the results.  Why not just save the
# fit class?  Because mbb_fit (the fitting class) can involve a 
# multiprocessing pool, which can't be pickled.  So instead 
# package the results up in this, which also adds methods for 
# finding central limits, the best fit point, etc., etc.

class mbb_fit_results(object):
    """Holds results of fit"""

    """ Parameter order dictionary.  Lowercased."""
    _param_order = {'t': 0, 't/(1+z)': 0, 'beta': 1, 'lambda0': 2,
                    'lambda0*(1+z)': 2, 'lambda_0': 2, 'lambda_0*(1+z)': 2,
                    'alpha': 3, 'fnorm': 4}

    def __init__(self, fit):
        """
        Parameters
        ----------
        fit : mbb_fit
          Fit object
        """

        assert type(fit) is mbb_fit, "fit is not mbb_fit"

        self.like = fit.like
        self.chain = fit.sampler.chain
        self.lnprobability = fit.sampler.lnprobability

        self.par_central_values = [self.par_cen(i) for i in range(5)]

        #Get the best fit point
        idxmax_flat = self.lnprobability.argmax()
        idxmax = numpy.unravel_index(idxmax_flat, self.lnprobability.shape)
        self._best_fit = (self.chain[idxmax[0], idxmax[1], :],
                          self.lnprobability[idxmax[0], idxmax[1]],
                          idxmax)
        try:
            self.lir = fit.lir
            self.lir_central_value = self.lir_cen()
        except AttributeError:
            pass
        try:
            self.lagn = fit.lagn
            self.lagn_central_value = self.lagn_cen()
        except AttributeError:
            pass
        try:
            self.dustmass = fit.dustmass
            self.dustmass_central_value = self.dustmass_cen()
        except AttributeError:
            pass
        try:
            self.peaklambda = fit.peaklambda
            self.peaklambda_central_value = self.peaklambda_cen()
        except AttributeError:
            pass

        
    @property
    def best_fit(self):
        """ Gets the best fitting point that occurred during the fit

        Returns
        -------
        tup : tuple
<<<<<<< HEAD
         A tuple of the parameters, the log probability, and the
         index into lnprobability
         """

        return self._best_fit

    @property
    def best_fit_chisq(self):
        """ Get the chisq of the best fitting point.

        Returns
        -------
        chisq : float
          The chi2 of the best fitting point.
        """
        
        return -2.0 * self._best_fit[1]


    def best_fit_sed(self, wave):
        """ Get the best fitting SED

        Parameters
        ----------
        wave : ndarray
          Wavelengths the sed is desired at, in microns

        Returns
        -------
        sed : ndarray
          The sed corresponding to the best fitting parameters at
          the wavelengths specified by wave
         """
        
        return like.get_sed(self.like._best_fit[0], wave)
=======
          A tuple of the parameters, the log probability, and the
          index into lnprobability
        """
>>>>>>> 60b50ae5


    def _parcen_internal(self, array, percentile, lowlim=None,
                         uplim=None):
        """
        Parameters
        ----------
        array : ndarray
          Input array

        percentile : float
          Percentile for computation (0-100)

        lowlim : float
          Smallest value to allow in computation

        uplim : float
          Largest value to allow in computation

        Returns
        -------
        tup : tuple
          Mean, upper uncertainty, lower uncertainty.
        """

        pcnt = float(percentile)
        if pcnt < 0 or pcnt > 100:
            raise ValueError("Invalid percentile %f" % pcnt)

        aint = copy.deepcopy(array)
        
        # Slice off ends if needed
        if (not lowlim is None) or (not uplim is None):
            if lowlim is None:
                cond = (aint <= float(uplim)).nonzero()[0]
            elif uplim is None:
                cond = (aint >= float(lowlim)).nonzero()[0]
            else:
                cond = numpy.logical_and(aint >= float(lowlim),
                                         aint <= float(uplim)).nonzero()[0]
            if len(cond) == 0:
                raise Exception("No elements survive lower/upper limit clipping")
            if len(cond) != len(aint):
                aint = aint[cond]

        aint.sort()
        mnval = numpy.mean(aint)
        pval = (1.0 - 0.01 * pcnt) / 2
        na = len(aint)
        lowidx = int(round(pval * na))
        assert lowidx > 0 and lowidx < na, \
            "Invalid lower index %d for pval %f percentile %f" %\
            (lowidx, pval, pcnt)
        lowval = aint[lowidx]
        upidx = int(round((1.0 - pval) * na))
        assert upidx > 0 and upidx < na, \
            "Invalid upper index %d for pval %f percentile %f" %\
            (upidx, pval, pcnt)
        upval  = aint[upidx]
        return (mnval, upval-mnval, mnval-lowval)
    
    def peaklambda_cen(self, percentile=68.3, lowlim=None, uplim=None):
        """ Gets the central confidence interval for the peak lambda.

        Parameters
        ----------
        percentile : float
          The percentile to use when computing the uncertainties.

        lowlim : float
          Smallest value to allow in computation

        uplim : float
          Largest value to allow in computation

        Returns
        -------
        tup : tuple
          A tuple of the central value, upper uncertainty, 
          and lower uncertainty of the peak observer frame
          wavelength in microns.
        """

        if not hasattr(self, 'peaklambda'): return None
        return self._parcen_internal(self.peaklambda.flatten(), percentile,
                                     lowlim=lowlim, uplim=uplim)

    @property
    def lir_chain(self):
        """ Get flattened chain of l_ir values in 10^12 solar luminosities"""
        if not hasattr(self, 'lir'): return None
        return self.lir.flatten()

    def lir_cen(self, percentile=68.3, lowlim=None, uplim=None):
        """ Gets the central confidence interval for L_IR.

        Parameters
        ----------
        percentile : float
          The percentile to use when computing the uncertainties.

        lowlim : float
          Smallest value to allow in computation

        uplim : float
          Largest value to allow in computation

        Returns
        -------
        tup : tuple
          A tuple of the central value, upper uncertainty, 
          and lower uncertainty of the IR luminosity (8-1000um)
          in 10^12 solar luminosities.
        """

        if not hasattr(self, 'lir'): return None
        return self._parcen_internal(self.lir.flatten(), percentile,
                                     lowlim=lowlim, uplim=uplim)

    @property
    def lagn_chain(self):
        """ Get flattened chain of l_agn values in 10^12 solar luminosities"""
        if not hasattr(self, 'lagn'): return None
        return self.lagn.flatten()

    def lagn_cen(self, percentile=68.3, lowlim=None, uplim=None):
        """ Gets the central confidence interval for L_AGN

        Parameters
        ----------
        percentile : float
          The percentile to use when computing the uncertainties.

        lowlim : float
          Smallest value to allow in computation

        uplim : float
          Largest value to allow in computation

        Returns
        -------
        tup : tuple
          A tuple of the central value, upper uncertainty, 
          and lower uncertainty of the luminosity from 42.5-122.5um
          in 10^12 solar luminosities.
        """

        if not hasattr(self, 'lagn'): return None
        return self._parcen_internal(self.lagn.flatten(), percentile,
                                     lowlim=lowlim, uplim=uplim)

    @property
    def dustmass_chain(self):
        """ Get flattened chain of dustmass values in 10^8 solar masses"""
        if not hasattr(self, 'dustmass'): return None
        return self.dustmass.flatten()

    def dustmass_cen(self, percentile=68.3, lowlim=None, uplim=None):
        """ Gets the central confidence interval for dustmass.

        Parameters
        ----------
        percentile : float
          The percentile to use when computing the uncertainties.

        lowlim : float
          Smallest value to allow in computation

        uplim : float
          Largest value to allow in computation

        Returns
        -------
        tup : tuple
          A tuple of the central value, upper uncertainty, 
          and lower uncertainty of the dust mass in 10^8 solar masses.
        """

        if not hasattr(self, 'dustmass'): return None
        return self._parcen_internal(self.dustmass.flatten(), percentile,
                                     lowlim=lowlim, uplim=uplim)

    def parameter_chain(self, param):
<<<<<<< HEAD
        """ Gets flattened chain for parameter

=======
        """ Gets chain for parameter.
>>>>>>> 60b50ae5

        Parameters
        ----------
        param : int or string
<<<<<<< HEAD
          Parameter specification
        """

        if isinstance(param, str):
            paridx = self._param_order[param.lower()]
        else:
            paridx = int(param)
        if paridx < 0 or paridx > 5:
            raise ValueError("invalid parameter index %d" % paridx)
=======
          Parameter specification.  Either an index into
          the parameter list, or a string name for the 
          parameter.
          
        Returns
        -------
        chain : ndarray
          Flattened chain for specified parameter
        """
        if isinstance(param, str):
            paridx = self.like.get_paramindex[param]
        else:
            paridx = int(param)
            if paridx < 0 or paridx > 5:
                raise ValueError("invalid parameter index %d" % paridx)
>>>>>>> 60b50ae5

        return self.chain[:,:,paridx].flatten()

    def par_cen(self, param, percentile=68.3, lowlim=None, uplim=None):
        """ Gets the central confidence interval for the parameter

        Parameters
        ----------
        param : int or string
<<<<<<< HEAD
          Parameter specification

        percentile : float
          Percentile of limit to compute

        lowlim : float
          Lower limit on parameter

        uplim : float
          Upper limit on parameter

        Notes
        -----
        The parameters are in the order T, beta, lambda0, alpha, fnorm
=======
          Parameter specification.  Either an index into
          the parameter list, or a string name for the 
          parameter.
          
        percentile : float
          Percentile of uncertainties to use.  1 sigma is 68.3,
          2 sigma is 95.4, etc.

        lowlim : float
          Lower limit for parameter to include in computation

        uplim : float
          Lower limit for parameter to include in computation
          
        Returns
        -------
        tup : tuple
          A tuple of the mean value, upper confidence limit,
          and lower confidence limit.
>>>>>>> 60b50ae5
        """

        if percentile <= 0 or percentile >= 100.0:
            raise ValueError("percentile needs to be between 0 and 100")
<<<<<<< HEAD
        if isinstance(param, str):
            paridx = self._param_order[param.lower()]
        else:
            paridx = int(param)

        if paridx < 0 or paridx > 5:
            raise ValueError("invalid parameter index %d" % paridx)
=======
>>>>>>> 60b50ae5

        return self._parcen_internal(self.parameter_chain(param), 
                                     percentile, lowlim=lowlim, uplim=uplim)

    def par_lowlim(self, param, percentile=68.3):
        """ Gets the lower limit for the parameter

<<<<<<< HEAD
        Parameters
        ----------

        param : int or string
          Parameter specification

        percentile : float
          Percentile of limit to compute

        Notes
        -----
        The parameters are in the order T, beta, lambda0, alpha, fnorm
        """

        if percentile <= 0 or percentile >= 100.0:
            raise ValueError("percentile needs to be between 0 and 100")

        if isinstance(param, str):
            paridx = self._param_order[param.lower()]
        else:
            paridx = int(param)

        if paridx < 0 or paridx > 5:
            raise ValueError("invalid parameter index %d" % paridx)
=======
        param : int or string
          Parameter specification.  Either an index into
          the parameter list, or a string name for the 
          parameter.

        percentile : float
          Confidence level associated with limit.

        Returns
        -------
        lowlim : float
          Lower limit on parameter
        """

        if isinstance(param, str):
            paridx = self.like.get_paramindex[param]
        else:
            paridx = int(param)
            if paridx < 0 or paridx > 5:
                raise ValueError("invalid parameter index %d" % paridx)

        if percentile <= 0 or percentile >= 100.0:
            raise ValueError("percentile needs to be between 0 and 100")
>>>>>>> 60b50ae5

        svals = self.parameter_chain(paridx)
        svals.sort()
        return svals[round((1.0 - 0.01 * percentile) * len(svals))]

    def par_uplim(self, param, percentile=68.3):
        """ Gets the upper limit for the parameter

<<<<<<< HEAD
        Parameters
        ----------

        param : int or string
          Parameter specification

        percentile : float
          Percentile of limit to compute

        Notes
        -----
        The parameters are in the order T, beta, lambda0, alpha, fnorm
        """

        if percentile <= 0 or percentile >= 100.0:
            raise ValueError("percentile needs to be between 0 and 100")

        if isinstance(param, str):
            paridx = self._param_order[param.lower()]
        else:
            paridx = int(param)
=======
        param : int or string
          Parameter specification.  Either an index into
          the parameter list, or a string name for the 
          parameter.

        percentile : float
          Confidence level associated with limit.

        Returns
        -------
        uplim : float
          Upper limit on parameter
        """

        if isinstance(param, str):
            paridx = self.like.get_paramindex[param]
        else:
            paridx = int(param)
            if paridx < 0 or paridx > 5:
                raise ValueError("invalid parameter index %d" % paridx)

        if percentile <= 0 or percentile >= 100.0:
            raise ValueError("percentile needs to be between 0 and 100")
>>>>>>> 60b50ae5

        svals = self.chain[:,:,paridx].flatten()
        svals.sort()
        return svals[round(0.01 * percentile * len(svals))]

    @property
    def data(self):
        """ Get tuple of data wavelengths, flux densities"""
        if not like.data_read: return None
        return (self.like.data_wave, self.like.data_flux)

    @property
    def covmatrix(self):
        """ Get covariance matrix, or None if none present"""
        return self.like.data_covmatrix

    def __str__(self):
        """ String representation of results"""
        idx = [0,1,4]
        tag = ["T/(1+z)","beta","fnorm"]
        units = ["[K]","","[mJy]"]
        retstr = ""
        for i,tg, unit in zip(idx, tag, units):
            retstr += "%s: " % tg
            if self.like._fixed[i]:
                retstr += "%0.2f (fixed)\n" % self.chain[:,:,i].mean()
            else:
                retstr += "%0.2f +%0.2f -%0.2f" % self.par_central_values[i]
                retstr += " (low lim: %0.2f" % self.like._lowlim[i]
            if self.like._has_uplim[i]:
                retstr += " upper lim: %0.2f" % self.like._uplim[i]
            if self.like._has_gprior[i]:
                tup = (self.like._gprior_mean[i], 
                       1.0/math.sqrt(self.like._gprior_ivar[i]))
                retstr += " prior: %0.2f %0.2f" % tup
            retstr += ") %s\n" % unit

        if not self.like._opthin:
            if self.like._fixed[2]:
                retstr += "lambda0 (1+z): %0.2f (fixed) [um]\n" %\
                    self.chain[:,:,2].mean()
            else:
                retstr += "lambda0 (1+z): %0.2f +%0.2f -%0.2f" %\
                    self.par_central_values[2]
                retstr += " (low lim: %0.2f" % self.like._lowlim[2]
                if self.like._has_uplim[2]:
                    retstr += " upper lim: %0.2f" % self.like._uplim[2]
                if self.like._has_gprior[2]:
                    tup = (self.like._gprior_mean[2],
                           1.0/math.sqrt(self.like._gprior_ivar[2]))
                    retstr += " prior: %0.2f %0.2f" % tup
                retstr += ") [um]\n"
        else:
            retstr += "Optically thin case assumed\n"

        if not self.like._noalpha:
            if self.like._fixed[3]:
                retstr += "alpha: %0.2f (fixed)\n" % self.chain[:,:,3].mean()
            else:
                retstr += "alpha: %0.2f +%0.2f -%0.2f" % self.par_central_values[3]
                retstr += " (low lim: %0.2f" % self.like._lowlim[3]
                if self.like._has_uplim[3]:
                    retstr += " upper lim: %0.2f" % self.like._uplim[3]
                if self.like._has_gprior[3]:
                    tup = (self.like._gprior_mean[3],
                           1.0/math.sqrt(self.like._gprior_ivar[3]))
                    retstr += " prior: %0.2f %0.2f" % tup
                retstr += ")\n"
        else:
            retstr += "Alpha not used\n"

        if hasattr(self,'lir_central_value'):
            retstr += "L_IR: %0.2f +%0.2f -%0.2f [10^12 Lsun]\n" % \
                self.lir_central_value
        if hasattr(self,'lagn_central_value'):
            retstr += "L_AGN: %0.2f +%0.2f -%0.2f [10^12 Lsun]\n" % \
                self.lagn_central_value
        if hasattr(self,'dustmass_central_value'):
            retstr += "M_dust: %0.2f +%0.2f -%0.2f [10^8 Msun]\n" % \
                self.dustmass_central_value
        if hasattr(self,'peaklambda_central_value'):
            retstr += "lambda_peak: %0.2f +%0.2f -%0.2f [um]\n" % \
                self.peaklambda_central_value
            
        return retstr

# The idea is to allow this to also be multiprocessed
class mbb_freqint(object):
    """ Does frequency integration"""
    
    def __init__(self, redshift, lammin, lammax, opthin=False,
                 noalpha=False):
        """
        Parameters
        __________
        redshift : float
           Redshift of the object
        
        lammin : float
           Minimum wavelength of frequency integral, in microns

        lammax : float
           Maximum wavelength of frequency integral, in microns

        opthin : bool
           Is the integration optically thin?

        noalpha : bool
           Ignore alpha
        """

        self._redshift = float(redshift)
        self._lammin = float(lammin)
        self._lammax = float(lammax)
        self._opthin = bool(opthin)
        self._noalpha = bool(noalpha)

        if self._redshift < 0:
            raise Exception("Invalid (negative) redshift: %f" % self._redshift)
        if self._lammin <= 0:
            raise Exception("Invalid (non-positive) lammin: %f" % self._lammin)
        if self._lammax <= 0:
            raise Exception("Invalid (non-positive) lammax: %f" % self._lammax)
        if self._lammin > self._lammax:
            self._lammin, self._lammax = self._lammax, self._lammin            

        opz = 1.0 + self._redshift
        self._minwave_obs = self._lammin * opz
        self._maxwave_obs = self._lammax * opz
        

    def __call__(self, params):
        """ Evaluates frequency integral.

        Parameters
        ----------
        params : ndarray
          Array of parameter values in order T, beta, lambda0, alpha, fnorm
        """

        mbb = modified_blackbody(params[0], params[1], params[2],
                                 params[3], params[4], opthin=self._opthin,
                                 noalpha=self._noalpha)
        return mbb.freq_integrate(self._minwave_obs, self._maxwave_obs)


class mbb_fit(object):
    """ Does fit"""

    def __init__(self, nwalkers=250, photfile=None, covfile=None, 
                 covextn=None, wavenorm=500.0, noalpha=False, 
                 opthin=False, nthreads=1):
        """
        Parameters
        ----------

        nwalkers : integer
           Number of MCMC walkers to use in fit

        photfile : string
           Text file containing photometry
        
        covfile : string
           FITS file containing covariance matrix. None for no file

        covextn : integer
           Extension of covaraince file

        wavenorm : float
           Wavelength of normalization in microns

        noalpha : bool
           Ignore alpha in fit

        opthin : bool
           Assume optically thin

        nthreads : integer
           Number of threads to use
        """

        self._noalpha = noalpha
        self._opthin = opthin
        self._wavenorm = float(wavenorm)
        self._nthreads = int(nthreads)
        self.like = likelihood(photfile=photfile, covfile=covfile, 
                               covextn=covextn, wavenorm=wavenorm, 
                               noalpha=noalpha, opthin=opthin)
        self.sampler = emcee.EnsembleSampler(nwalkers, 5, self.like,
                                             threads=self._nthreads)
        self._sampled = False

    def read_data(self, photfile, covfile=None, covextn=0):
        """ Read in photometry data from files

        Parameters
        ----------
        photfile : string
           Text file containing photometry
        
        covfile : string
           FITS file containing covariance matrix. None for no file

        covextn : integer
           Extension of covaraince file
        """

        self.like.read_phot(photfile)
        if not covfile is None:
            self.like.read_cov(covfile, extn=covextn)

    def set_data(self, wave, flux, flux_unc, covmatrix=None):
        """ Set photometry and covariance matrix
<<<<<<< HEAD

        Parameters
        ----------
        wave : ndarray
          Wavelengths, in microns, of the data

        flux : ndarray
          Flux desnity of data, in mJy

        flux_unc : ndarray
          Flux density uncertainties, in mJy

        covmatrix : ndarray
          Covariance matrix.  flux_unc is ignored if this is present.

=======
        
        Parameters
        ----------
        wave : array like
          Wavelength of data points in microns

        flux : array like
          Flux density of data in mJy

        flux_unc : array like
          Uncertainty in flux density of data in mJy

        covmatrix : array like
          Covariance matrix of data in mJy^2
>>>>>>> 60b50ae5
        """

        self.like.set_phot(wave, flux, flux_unc)
        if not covmatrix is None:
            self.like.set_cov(covmatrix)

    def run(self, nburn, nsteps, p0, verbose=False):
<<<<<<< HEAD
        """Do emcee run
        
        Parameters
        ----------
        nburn : int
          Number of burn-in steps per walker

        nsteps : int
          Number of steps after burn in per walker

        p0 : ndarray (nwalkers x 5)
          Initial values of parameters
=======
        """Do emcee run.

        Parameters
        ----------
        nburn : int
          Number of burn in steps to do

        nsteps : int
          Number of steps to do for each walker

        p0 : ndarray
          Array of initial positions for each walker,
          dimension nwalkers by 5.
>>>>>>> 60b50ae5

        verbose : bool
          Print out informational messages during run.
        """

        # Make sure we have data
        if not self.like.data_read:
            raise Exception("Data not read, needed to do fit")

        # Do burn in
        self.sampler.reset()
        self._sampled = False

        if nburn <= 0:
            errmsg = "Invalid (non-positive) number of burn in steps: %d"
            raise ValueError(errmsg % nburn)
        if verbose:
            print "Doing burn in with %d steps" % nburn
        pos, prob, rstate = self.sampler.run_mcmc(p0, nburn)

        # Reset and do main fit
        self.sampler.reset()
        if nsteps <= 0:
            errmsg = "Invalid (non-positive) number of main chain steps: %d"
            raise ValueError(errmsg % nsteps)
        if verbose:
            print "Doing main chain with %d steps" % nsteps
        st = self.sampler.run_mcmc(pos, nsteps, rstate0=rstate)
        self._sampled = True

        if verbose:
            print "Fit complete"
            print " Mean acceptance fraction:", \
                numpy.mean(self.sampler.acceptance_fraction)
            try :
                acor = self.sampler.acor
                print " Autocorrelation time: "
                print "  Number of burn in steps (%d) should be larger than these" % \
                    nburn
                print "\tT:        %f" % acor[0]
                print "\tbeta:     %f" % acor[1]
                if not self._opthin:
                    print "\tlambda0:  %f" % acor[2]
                if not self._noalpha:
                    print "\talpha:    %f" % acor[3]
                print "\tfnorm:    %f" % acor[4]
            except ImportError :
                pass

    def get_peaklambda(self):
        """ Find the wavelength of peak emission in microns from chain"""

        shp = self.sampler.chain.shape[0:2]
        self.peaklambda = numpy.empty(shp, dtype=numpy.float)
        for walkidx in range(shp[0]):
            # Do first step
            prevstep = self.sampler.chain[walkidx,0,:]
            sed = modified_blackbody(prevstep[0], prevstep[1], prevstep[2],
                                     prevstep[3], prevstep[4], 
                                     opthin=self._opthin,
                                     noalpha=self._noalpha)
            self.peaklambda[walkidx, 0] = sed.max_wave()
            
            #Now other steps
            for stepidx in range(1, shp[1]):
                currstep = self.sampler.chain[walkidx,stepidx,:]
                if numpy.allclose(prevstep, currstep):
                    # Repeat, so avoid re-computation
                    self.peaklambda[walkidx, stepidx] = \
                        self.peaklambda[walkidx, stepidx-1]
                else:
                    sed = modified_blackbody(currstep[0], currstep[1], 
                                             currstep[2], currstep[3], 
                                             currstep[4], 
                                             opthin=self._opthin,
                                             noalpha=self._noalpha)
                    self.peaklambda[walkidx, stepidx] =\
                        sed.max_wave()
                    prevstep = currstep

    def get_lir(self, redshift, maxidx=None):
        """ Get 8-1000 micron LIR from chain in 10^12 solar luminosities"""

        try:
            import astropy.cosmology
        except ImportError:
            raise ImportError("Need to have astropy installed if getting LIR")

        if not self._sampled:
            raise Exception("Chain has not been run in get_lir")

        # 4*pi*dl^2/L_sun in cgs -- so the output will be in 
        # solar luminosities; the prefactor is
        # 4 * pi * mpc_to_cm^2/L_sun
        z = float(redshift)
        if z <= 0:
            raise ValueError("Redshift is not positive: %f" % z)
        dl = astropy.cosmology.WMAP7.luminosity_distance(z) #Mpc
        lirprefac = 3.11749657e4 * dl**2 # Also converts to 10^12 lsolar

        # L_IR defined as between 8 and 1000 microns (rest)
        integrator = mbb_freqint(z, 8.0, 1000.0, opthin=self._opthin,
                                 noalpha=self._noalpha)

        # Now we compute L_IR for every step taken.
        # Two cases: using multiprocessing, and serially.
        if self._nthreads > 1:
            shp = self.sampler.chain.shape[0:2]
            npar = self.sampler.chain.shape[2]
            nel = shp[0] * shp[1]
            pool = multiprocessing.Pool(self._nthreads)
            rchain = self.sampler.chain.reshape(nel, npar)
            lir = numpy.array(pool.map(integrator,
                                       [rchain[i] for i in xrange(nel)]))
            self.lir = lirprefac * lir.reshape((shp[0], shp[1]))
        else :
            # Explicitly check for repeats
            shp = self.sampler.chain.shape[0:2]
            steps = shp[1]
            if not maxidx is None:
                if maxidx < steps: steps = maxidx
            self.lir = numpy.empty((shp[0],steps), dtype=numpy.float)
            for walkidx in range(shp[0]):
                # Do first step
                prevstep = self.sampler.chain[walkidx,0,:]
                self.lir[walkidx,0] = \
                    lirprefac * integrator(prevstep)
                for stepidx in range(1, steps):
                    currstep = self.sampler.chain[walkidx,stepidx,:]
                    if numpy.allclose(prevstep, currstep):
                        # Repeat, so avoid re-computation
                        self.lir[walkidx, stepidx] =\
                            self.lir[walkidx, stepidx-1]
                    else:
                        self.lir[walkidx, stepidx] = \
                            lirprefac * integrator(prevstep)
                        prevstep = currstep

    def get_lagn(self, redshift, maxidx=None):
        """Get 42.5-112.5 micron luminosity from chain in 10^12 solar 
        luminosites"""

        try:
            import astropy.cosmology
        except ImportError:
            raise ImportError("Need to have astropy installed if getting LAGN")
        
        if not self._sampled:
            raise Exception("Chain has not been run in get_agn")

        # Get luminosity distance in cm for correction
        z = float(redshift)
        if z <= 0:
            raise ValueError("Redshift is not positive: %f" % z)
        dl = astropy.cosmology.WMAP7.luminosity_distance(z)

        # 4*pi*dl^2/L_sun in cgs -- so the output will be in 
        # solar luminosities; the prefactor is
        # 4 * pi * mpc_to_cm^2/L_sun
        lagnprefac = 3.11749657e4 * dl**2

        # L_IR defined as between 42.5 and 122.5 microns (rest)
        integrator = mbb_freqint(z, 42.5, 122.5, opthin=self._opthin,
                                 noalpha=self._noalpha)

        # Now we compute L_AGN for every step taken.
        # Two cases: using multiprocessing, and serially.
        if self._nthreads > 1:
            shp = self.sampler.chain.shape[0:2]
            npar = self.sampler.chain.shape[2]
            nel = shp[0] * shp[1]
            pool = multiprocessing.Pool(self._nthreads)
            rchain = self.sampler.chain.reshape(nel, npar)
            lagn = numpy.array(pool.map(integrator,
                                        [rchain[i] for i in xrange(nel)]))
            self.lagn = lagnprefac * lagn.reshape(shp[0], shp[1])
        else :
            # Explicitly check for repeats
            shp = self.sampler.chain.shape[0:2]
            steps = shp[1]
            if not maxidx is None:
                if maxidx < steps: steps = maxidx
            self.lagn = numpy.empty((shp[0],steps), dtype=numpy.float)
            for walkidx in range(shp[0]):
                # Do first step
                prevstep = self.sampler.chain[walkidx,0,:]
                self.lagn[walkidx,0] = \
                    lagnprefac * integrator(prevstep)
                for stepidx in range(1, steps):
                    currstep = self.sampler.chain[walkidx,stepidx,:]
                    if numpy.allclose(prevstep, currstep):
                        # Repeat, so avoid re-computation
                        self.lagn[walkidx, stepidx] =\
                            self.lagn[walkidx, stepidx-1]
                    else:
                        self.lagn[walkidx, stepidx] = \
                            lagnprefac * integrator(prevstep)
                        prevstep = currstep


    def _dmass_calc(self, step, opz, bnu_fac, temp_fac, knu_fac,
                    opthin, dl2):
        """Internal function to comput dustmass in 10^8 M_sun, 
        given various pre-computed values"""

        msolar8 = 1.97792e41 ## mass of the sun*10^8 in g
        T = step[0] * opz
        beta = step[1]
        S_nu = step[4] * 1e-26 # to erg / s-cm^2-Hz from mJy
        B_nu = bnu_fac / math.expm1(temp_fac / T) #Planck function
        # Dunne optical depth is 2.64 m^2 kg^-1 = 26.4 cm^2 g^-1
        K_nu = 26.4 * knu_fac**(-beta) #Scaling with freq (obs frame ok)
        dustmass = dl2 * S_nu / (opz * K_nu * B_nu * msolar8)
        if not opthin:
            tau_nu = (step[2] / self._wavenorm)**beta
            op_fac = - tau_nu / math.expm1(-tau_nu)
            dustmass *= op_fac
        return dustmass

    def get_dustmass(self, redshift, maxidx=None):
        """Get dust mass in 10^8 M_sun from chain"""

        # This one is not parallelized because the calculation
        # is relatively trivial
        try:
            import astropy.cosmology
        except ImportError:
            raise ImportError("Need to have astropy installed if getting LIR")

        if not self._sampled:
            raise Exception("Chain has not been run in get_mdust")

        # Get luminosity distance
        z = float(redshift)
        if z <= 0:
            raise ValueError("Redshift is not positive: %f" % z)
        mpc_to_cm = 3.08567758e24
        dl = astropy.cosmology.WMAP7.luminosity_distance(z) * mpc_to_cm
        dl2 = dl**2
        opz = 1.0 + z

        wavenorm_rest = self._wavenorm / opz # in um
        nunorm_rest = 299792458e6 / wavenorm_rest # in Hz

        # Precompute some quantities for evaluating the Planck function
        # h nu / k and 2 h nu^3 / c^2
        temp_fac = 6.6260693e-27 * nunorm_rest / 1.38065e-16  #h nu / k
        bnu_fac = 2 * 6.6260693e-27 * nunorm_rest**3 / 299792458e2**2

        # The dust factor we use is defined at 125 microns, rest,
        # and scales with beta
        knu_fac = wavenorm_rest / 125.0

        msolar8 = 1.97792e41 ## mass of the sun*10^8 in g

        shp = self.sampler.chain.shape[0:2]
        steps = shp[1]
        if not maxidx is None:
            if maxidx < steps: steps = maxidx
        self.dustmass = numpy.empty((shp[0],steps), dtype=numpy.float)
        for walkidx in range(shp[0]):
            # Do first step
            prevstep = self.sampler.chain[walkidx,0,:]
            self.dustmass[walkidx,0] = self._dmass_calc(prevstep, opz, bnu_fac,
                                                        temp_fac, knu_fac, 
                                                        self._opthin, dl2)
            for stepidx in range(1, steps):
                currstep = self.sampler.chain[walkidx,0,:]
                if numpy.allclose(prevstep, currstep):
                    # Repeat, so avoid re-computation
                    self.dustmass[walkidx, stepidx] = \
                        self.dustmass[walkidx, stepidx-1]
                else:
                    self.dustmass[walkidx, stepidx] = \
                        self._dmass_calc(currstep, opz, bnu_fac,
                                         temp_fac, knu_fac, 
                                         self._opthin, dl2)
                    prevstep = currstep
<|MERGE_RESOLUTION|>--- conflicted
+++ resolved
@@ -73,10 +73,9 @@
         Returns
         -------
         tup : tuple
-<<<<<<< HEAD
-         A tuple of the parameters, the log probability, and the
-         index into lnprobability
-         """
+          A tuple of the parameters, the log probability, and the
+          index into lnprobability
+        """
 
         return self._best_fit
 
@@ -109,16 +108,12 @@
          """
         
         return like.get_sed(self.like._best_fit[0], wave)
-=======
-          A tuple of the parameters, the log probability, and the
-          index into lnprobability
-        """
->>>>>>> 60b50ae5
 
 
     def _parcen_internal(self, array, percentile, lowlim=None,
                          uplim=None):
-        """
+        """ Internal computation of parameter central limits
+
         Parameters
         ----------
         array : ndarray
@@ -297,43 +292,25 @@
                                      lowlim=lowlim, uplim=uplim)
 
     def parameter_chain(self, param):
-<<<<<<< HEAD
         """ Gets flattened chain for parameter
 
-=======
-        """ Gets chain for parameter.
->>>>>>> 60b50ae5
-
         Parameters
         ----------
         param : int or string
-<<<<<<< HEAD
           Parameter specification
-        """
-
-        if isinstance(param, str):
-            paridx = self._param_order[param.lower()]
-        else:
-            paridx = int(param)
-        if paridx < 0 or paridx > 5:
-            raise ValueError("invalid parameter index %d" % paridx)
-=======
-          Parameter specification.  Either an index into
-          the parameter list, or a string name for the 
-          parameter.
-          
+
         Returns
         -------
         chain : ndarray
           Flattened chain for specified parameter
         """
+
         if isinstance(param, str):
             paridx = self.like.get_paramindex[param]
         else:
             paridx = int(param)
             if paridx < 0 or paridx > 5:
                 raise ValueError("invalid parameter index %d" % paridx)
->>>>>>> 60b50ae5
 
         return self.chain[:,:,paridx].flatten()
 
@@ -342,96 +319,44 @@
 
         Parameters
         ----------
-        param : int or string
-<<<<<<< HEAD
-          Parameter specification
-
-        percentile : float
-          Percentile of limit to compute
-
-        lowlim : float
-          Lower limit on parameter
-
-        uplim : float
-          Upper limit on parameter
-
-        Notes
-        -----
-        The parameters are in the order T, beta, lambda0, alpha, fnorm
-=======
-          Parameter specification.  Either an index into
-          the parameter list, or a string name for the 
-          parameter.
-          
-        percentile : float
-          Percentile of uncertainties to use.  1 sigma is 68.3,
-          2 sigma is 95.4, etc.
-
-        lowlim : float
-          Lower limit for parameter to include in computation
-
-        uplim : float
-          Lower limit for parameter to include in computation
-          
-        Returns
-        -------
-        tup : tuple
-          A tuple of the mean value, upper confidence limit,
-          and lower confidence limit.
->>>>>>> 60b50ae5
-        """
-
-        if percentile <= 0 or percentile >= 100.0:
-            raise ValueError("percentile needs to be between 0 and 100")
-<<<<<<< HEAD
-        if isinstance(param, str):
-            paridx = self._param_order[param.lower()]
-        else:
-            paridx = int(param)
-
-        if paridx < 0 or paridx > 5:
-            raise ValueError("invalid parameter index %d" % paridx)
-=======
->>>>>>> 60b50ae5
-
-        return self._parcen_internal(self.parameter_chain(param), 
-                                     percentile, lowlim=lowlim, uplim=uplim)
-
-    def par_lowlim(self, param, percentile=68.3):
-        """ Gets the lower limit for the parameter
-
-<<<<<<< HEAD
-        Parameters
-        ----------
-
-        param : int or string
-          Parameter specification
-
-        percentile : float
-          Percentile of limit to compute
-
-        Notes
-        -----
-        The parameters are in the order T, beta, lambda0, alpha, fnorm
-        """
-
-        if percentile <= 0 or percentile >= 100.0:
-            raise ValueError("percentile needs to be between 0 and 100")
-
-        if isinstance(param, str):
-            paridx = self._param_order[param.lower()]
-        else:
-            paridx = int(param)
-
-        if paridx < 0 or paridx > 5:
-            raise ValueError("invalid parameter index %d" % paridx)
-=======
         param : int or string
           Parameter specification.  Either an index into
           the parameter list, or a string name for the 
           parameter.
 
         percentile : float
+          Percentile of uncertainties to use.  1 sigma is 68.3,
+          2 sigma is 95.4, etc.
+
+        lowlim : float
+          Lower limit for parameter to include in computation
+
+        uplim : float
+          Lower limit for parameter to include in computation
+          
+        Returns
+        -------
+        tup : tuple
+          A tuple of the mean value, upper confidence limit,
+          and lower confidence limit.
+          Percentile of limit to compute
+        """
+
+        if percentile <= 0 or percentile >= 100.0:
+            raise ValueError("percentile needs to be between 0 and 100")
+
+        return self._parcen_internal(self.parameter_chain(param), 
+                                     percentile, lowlim=lowlim, uplim=uplim)
+
+    def par_lowlim(self, param, percentile=68.3):
+        """ Gets the lower limit for the parameter
+
+        param : int or string
+          Parameter specification.  Either an index into
+          the parameter list, or a string name for the 
+          parameter.
+
+        percentile : float
           Confidence level associated with limit.
 
         Returns
@@ -441,7 +366,7 @@
         """
 
         if isinstance(param, str):
-            paridx = self.like.get_paramindex[param]
+            paridx = self.like.get_paramindex[param.lower()]
         else:
             paridx = int(param)
             if paridx < 0 or paridx > 5:
@@ -449,7 +374,6 @@
 
         if percentile <= 0 or percentile >= 100.0:
             raise ValueError("percentile needs to be between 0 and 100")
->>>>>>> 60b50ae5
 
         svals = self.parameter_chain(paridx)
         svals.sort()
@@ -458,29 +382,6 @@
     def par_uplim(self, param, percentile=68.3):
         """ Gets the upper limit for the parameter
 
-<<<<<<< HEAD
-        Parameters
-        ----------
-
-        param : int or string
-          Parameter specification
-
-        percentile : float
-          Percentile of limit to compute
-
-        Notes
-        -----
-        The parameters are in the order T, beta, lambda0, alpha, fnorm
-        """
-
-        if percentile <= 0 or percentile >= 100.0:
-            raise ValueError("percentile needs to be between 0 and 100")
-
-        if isinstance(param, str):
-            paridx = self._param_order[param.lower()]
-        else:
-            paridx = int(param)
-=======
         param : int or string
           Parameter specification.  Either an index into
           the parameter list, or a string name for the 
@@ -496,7 +397,7 @@
         """
 
         if isinstance(param, str):
-            paridx = self.like.get_paramindex[param]
+            paridx = self.like.get_paramindex[param.lower()]
         else:
             paridx = int(param)
             if paridx < 0 or paridx > 5:
@@ -504,7 +405,6 @@
 
         if percentile <= 0 or percentile >= 100.0:
             raise ValueError("percentile needs to be between 0 and 100")
->>>>>>> 60b50ae5
 
         svals = self.chain[:,:,paridx].flatten()
         svals.sort()
@@ -527,6 +427,7 @@
         tag = ["T/(1+z)","beta","fnorm"]
         units = ["[K]","","[mJy]"]
         retstr = ""
+        
         for i,tg, unit in zip(idx, tag, units):
             retstr += "%s: " % tg
             if self.like._fixed[i]:
@@ -575,6 +476,9 @@
                 retstr += ")\n"
         else:
             retstr += "Alpha not used\n"
+        
+        retstr += "Number of data points: %d\n" % self.like.ndata
+        retstr += "ChiSquare of best fit point: %0.2f\n" % self.best_fit_chisq
 
         if hasattr(self,'lir_central_value'):
             retstr += "L_IR: %0.2f +%0.2f -%0.2f [10^12 Lsun]\n" % \
@@ -718,24 +622,7 @@
 
     def set_data(self, wave, flux, flux_unc, covmatrix=None):
         """ Set photometry and covariance matrix
-<<<<<<< HEAD
-
-        Parameters
-        ----------
-        wave : ndarray
-          Wavelengths, in microns, of the data
-
-        flux : ndarray
-          Flux desnity of data, in mJy
-
-        flux_unc : ndarray
-          Flux density uncertainties, in mJy
-
-        covmatrix : ndarray
-          Covariance matrix.  flux_unc is ignored if this is present.
-
-=======
-        
+
         Parameters
         ----------
         wave : array like
@@ -749,7 +636,6 @@
 
         covmatrix : array like
           Covariance matrix of data in mJy^2
->>>>>>> 60b50ae5
         """
 
         self.like.set_phot(wave, flux, flux_unc)
@@ -757,20 +643,6 @@
             self.like.set_cov(covmatrix)
 
     def run(self, nburn, nsteps, p0, verbose=False):
-<<<<<<< HEAD
-        """Do emcee run
-        
-        Parameters
-        ----------
-        nburn : int
-          Number of burn-in steps per walker
-
-        nsteps : int
-          Number of steps after burn in per walker
-
-        p0 : ndarray (nwalkers x 5)
-          Initial values of parameters
-=======
         """Do emcee run.
 
         Parameters
@@ -784,7 +656,6 @@
         p0 : ndarray
           Array of initial positions for each walker,
           dimension nwalkers by 5.
->>>>>>> 60b50ae5
 
         verbose : bool
           Print out informational messages during run.
